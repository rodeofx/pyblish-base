--- conflicted
+++ resolved
@@ -27,16 +27,8 @@
 # Local library
 import pyblish
 import pyblish.backend.lib
-<<<<<<< HEAD
-from pyblish.backend import config
-
-
-# Initiate configuration from disk
-config.load()
-=======
 
 config = pyblish.Config()
->>>>>>> 097f9b01
 
 
 __all__ = ['Plugin',
@@ -56,17 +48,10 @@
            'deregister_all']
 
 patterns = {
-<<<<<<< HEAD
-    'validators': config.data('validators_regex'),
-    'extractors': config.data('extractors_regex'),
-    'selectors': config.data('selectors_regex'),
-    'conformers': config.data('conformers_regex')
-=======
     'validators': config['validators_regex'],
     'extractors': config['extractors_regex'],
     'selectors': config['selectors_regex'],
     'conformers': config['conformers_regex']
->>>>>>> 097f9b01
 }
 
 _registered_paths = list()
@@ -245,22 +230,14 @@
 
         # Commit directory based on template, see config.yaml
         variables = {'pyblish': pyblish.backend.lib.main_package_path(),
-<<<<<<< HEAD
-                     'prefix': config.data('prefix'),
-=======
                      'prefix': config['prefix'],
->>>>>>> 097f9b01
                      'date': date,
                      'family': instance.data('family'),
                      'instance': instance.data('name'),
                      'user': instance.data('user')}
 
         # Restore separators to those native to the current OS
-<<<<<<< HEAD
-        commit_template = config.data('commit_template')
-=======
         commit_template = config['commit_template']
->>>>>>> 097f9b01
         commit_template = commit_template.replace('/', os.sep)
 
         commit_dir = commit_template.format(**variables)
@@ -557,11 +534,7 @@
     """Return paths added via configuration"""
     paths = list()
 
-<<<<<<< HEAD
-    for path_template in config.data('paths'):
-=======
     for path_template in config['paths']:
->>>>>>> 097f9b01
         variables = {'pyblish': pyblish.backend.lib.main_package_path()}
 
         plugin_path = path_template.format(**variables)
@@ -580,11 +553,7 @@
 
     paths = list()
 
-<<<<<<< HEAD
-    env_var = config.data('paths_environment_variable')
-=======
     env_var = config['paths_environment_variable']
->>>>>>> 097f9b01
     env_val = os.environ.get(env_var)
     if env_val:
         sep = ';' if os.name == 'nt' else ':'
