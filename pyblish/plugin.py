--- conflicted
+++ resolved
@@ -614,12 +614,6 @@
 
     executable = os.path.basename(sys.executable).lower()
 
-<<<<<<< HEAD
-    if "python" in executable:
-        return "python"
-
-=======
->>>>>>> d45e4a3c
     if "maya" in executable:
         return "maya"
 
@@ -629,14 +623,13 @@
     if "modo" in executable:
         return "modo"
 
-    # incase you are not using the build in python version check and see if
-    # hou is imported.
-    if 'hou' in sys.modules or 'houdini' in executable:
+    if "houdini" in executable or "hou" in sys.modules:
         return 'houdini'
 
-    # if all else fails.
+    if "houdini" in executable:
+        return "houdini"
+
     if "python" in executable:
-        # Running from standalone Python
         return "python"
 
     return "unknown"
