--- conflicted
+++ resolved
@@ -47,23 +47,17 @@
     Selectors operate on the context and injects it with
     discovered Instances.
 
-<<<<<<< HEAD
-=======
     Attributes:
         hosts (list): List of strings for supported hosts e.g. Maya
 
->>>>>>> e0545b25
     """
 
     __metaclass__ = abc.ABCMeta
 
     hosts = []
-<<<<<<< HEAD
-=======
 
     def __init__(self, context):
         self.context = context
->>>>>>> e0545b25
 
     @abc.abstractmethod
     def process(self):
@@ -72,15 +66,6 @@
 
 class Validator(Filter):
     """Validate/check/test individual instance for correctness.
-<<<<<<< HEAD
-
-    It either raises an exception, which are caught by the erroring instance,
-    or does nothing; indicating success.
-
-    """
-
-    def fix(self, instance):
-=======
 
     It either raises an exception, which are caught by the erroring instance,
     or does nothing; indicating success.
@@ -88,7 +73,6 @@
     """
 
     def fix(self):
->>>>>>> e0545b25
         """Optional auto-fix for when validation fails"""
 
 
