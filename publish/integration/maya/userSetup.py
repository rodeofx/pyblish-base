--- conflicted
+++ resolved
@@ -28,11 +28,6 @@
               label='Publish',
               insertAfter='publishOpeningDivider',
               command=lambda _: publish.main.publish_all())
-<<<<<<< HEAD
-cmds.menuItem('publishCloseDivider',
-              divider=True,
-              insertAfter='publishScene')
-=======
 cmds.menuItem('validateScene',
               label='Validate',
               insertAfter='publishScene',
@@ -40,19 +35,14 @@
 cmds.menuItem('publishCloseDivider',
               divider=True,
               insertAfter='validateScene')
->>>>>>> e0545b25
 
     """
 
     cmds.evalDeferred(script)
 
 
-<<<<<<< HEAD
-eval_append_to_filemenu()
-=======
 if hasattr(cmds, 'about') and not cmds.about(batch=True):
     # If cmds doesn't have any members, we're most likely in an
     # uninitialized batch-mode. It it does exists, ensure we
     # really aren't in batch mode.
-    eval_append_to_filemenu()
->>>>>>> e0545b25
+    eval_append_to_filemenu()