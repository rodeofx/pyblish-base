--- conflicted
+++ resolved
@@ -6,18 +6,6 @@
 
 class SelectObjectSet(publish.abstract.Selector):
     """Select instances of node-type 'transform'
-<<<<<<< HEAD
-
-    Opens up the doors for instances containing nodes of any type,
-    but lacks the ability to be nested with DAG nodes.
-
-    E.g.          -> /root/MyCharacter.publishable/an_object_set
-
-    """
-
-    hosts = ["maya"]
-=======
->>>>>>> e0545b25
 
     Opens up the doors for instances containing nodes of any type,
     but lacks the ability to be nested with DAG nodes.
