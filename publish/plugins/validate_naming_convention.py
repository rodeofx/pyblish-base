import re

import publish.plugin


class ValidateNamingConvention(publish.plugin.Validator):
    """Ensure each included node ends with a three-letter, upper-case type

    Example:
        clavicle_CTL <- Good
        shoulder <- Bad

    Raises:
        ValueError with an added .nodes attribute for each node
            found to be misnamed.

    """

    families = ['model', 'animation', 'animRig']
    hosts = ['maya']
    version = (0, 1, 0)

    pattern = re.compile("^\w+_\w{3}(Shape)?$")

    def process(self, context):
        """Allow nodes of appropriate names through

        Example:
            >>> # These are fine
            >>> inst = publish.plugin.Instance('doctest')
            >>> inst.add('clavicle_CTL')
            >>> inst.add('Peter_AST')
            >>> inst.add('Body_PLYShape')

            >>> ctx = publish.plugin.Context()
            >>> ctx.add(inst)

            >>> validator = ValidateNamingConvention()
            >>> value, exc = next(validator.process(ctx))
            >>> assert exc is None

            >>> # But these are invalid
            >>> inst.add('misnamed')
            >>> inst.add('missing_suffix')

            >>> value, exc = next(validator.process(ctx))
            >>> assert isinstance(exc, ValueError)

        """

<<<<<<< HEAD
        mismatches = list()
        for instance in self.instances:
            for node in instance:
                print "node %r" % node
                if not self.pattern.match(node):
                    mismatches.append(node)
=======
        for instance in context:
            mismatches = list()
            for node in instance:
                if not self.pattern.match(node):
                    mismatches.append(node)

            if mismatches:
                msg = "The following nodes were misnamed\n"
                for node in mismatches:
                    msg += "\t{0}\n".format(node)
>>>>>>> 02f3f6b2

                exc = ValueError(msg)
                exc.nodes = mismatches

                yield instance, exc

            yield instance, None


if __name__ == '__main__':
    import doctest
    doctest.testmod()<|MERGE_RESOLUTION|>--- conflicted
+++ resolved
@@ -48,14 +48,6 @@
 
         """
 
-<<<<<<< HEAD
-        mismatches = list()
-        for instance in self.instances:
-            for node in instance:
-                print "node %r" % node
-                if not self.pattern.match(node):
-                    mismatches.append(node)
-=======
         for instance in context:
             mismatches = list()
             for node in instance:
@@ -66,7 +58,6 @@
                 msg = "The following nodes were misnamed\n"
                 for node in mismatches:
                     msg += "\t{0}\n".format(node)
->>>>>>> 02f3f6b2
 
                 exc = ValueError(msg)
                 exc.nodes = mismatches
